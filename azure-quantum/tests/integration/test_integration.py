--- conflicted
+++ resolved
@@ -19,11 +19,8 @@
     SimulatedAnnealing,
     Tabu,
     QuantumMonteCarlo,
-<<<<<<< HEAD
     PopulationAnnealing,
     SubstochasticMonteCarlo
-=======
->>>>>>> 335696df
 )
 from azure.quantum.optimization.oneqbit import (
     TabuSearch,
@@ -103,11 +100,8 @@
         "ParallelTempering",
         "Tabu",
         "QuantumMonteCarlo",
-<<<<<<< HEAD
         "PopulationAnnealing",
         "SubstochasticMonteCarlo"
-=======
->>>>>>> 335696df
     ]
 
     solvers = [
@@ -115,11 +109,8 @@
         functools.partial(ParallelTempering, sweeps=100),
         functools.partial(Tabu, sweeps=100),
         functools.partial(QuantumMonteCarlo, trotter_number=1),
-<<<<<<< HEAD
         functools.partial(PopulationAnnealing, sweeps=200),
         functools.partial(SubstochasticMonteCarlo, step_limit=280)
-=======
->>>>>>> 335696df
     ]
 
     # Check if 1QBit solvers are enabled
