#!/bin/env python
# -*- coding: utf-8 -*-
##
# test_job.py: Checks correctness of azure.quantum.job module.
##
# Copyright (c) Microsoft Corporation. All rights reserved.
# Licensed under the MIT License.
##
import unittest
import time
import os
import functools
import pytest
from datetime import date, datetime, timedelta

from common import QuantumTestBase, ZERO_UID
from azure.quantum import Job
from azure.quantum.optimization import Problem, ProblemType, Term, GroupedTerm, GroupType
import azure.quantum.optimization as microsoft
import azure.quantum.optimization.oneqbit as oneqbit
import azure.quantum.optimization.toshiba as toshiba


SOLVER_TYPES = [
    functools.partial(microsoft.SimulatedAnnealing, beta_start=0),
    functools.partial(microsoft.ParallelTempering, sweeps=100),
    functools.partial(microsoft.Tabu, sweeps=100),
    functools.partial(microsoft.QuantumMonteCarlo, trotter_number=1),
    functools.partial(microsoft.PopulationAnnealing, sweeps=200),
    functools.partial(microsoft.SubstochasticMonteCarlo, step_limit=280),
    functools.partial(oneqbit.TabuSearch, improvement_cutoff=10),
    functools.partial(oneqbit.PticmSolver, num_sweeps_per_run=99),
    functools.partial(oneqbit.PathRelinkingSolver, distance_scale=0.44),
    functools.partial(toshiba.SimulatedBifurcationMachine, loops=10),
]

def get_solver_types():
    one_qbit_enabled = os.environ.get("AZUREQUANTUM_1QBIT", "") == "1"
    toshiba_enabled = os.environ.get("AZUREQUANTUM_TOSHIBA", "") == "1"
    
    solver_types = []
    for solver_type in SOLVER_TYPES:
        solver_type_name = f'{solver_type.func.__module__}.{solver_type.func.__qualname__}'
        
        if (solver_type_name.startswith("azure.quantum.optimization.solvers.") # Microsoft solvers
            or (solver_type_name.__contains__("toshiba") and toshiba_enabled)
            or (solver_type_name.__contains__("oneqbit") and one_qbit_enabled)):
            solver_types.append(solver_type)
    return solver_types

"""
Temporarily disabling generation of parametrized test cases due to 
compatibility issues with VCR

def pytest_generate_tests(metafunc):
    if "solver_type" in metafunc.fixturenames:
        solver_types = get_solver_types()
        metafunc.parametrize(
            argnames="solver_type",
            argvalues=(solver_type \
                       for solver_type in solver_types) ,
            ids=(f'{solver_type.func.__module__}.{solver_type.func.__qualname__}' \
                 for solver_type in solver_types) 
        )
"""

class TestJobForSolver:
    """
    Wrapper for TestJob as a workaround to use pytest_generate_tests to 
    dynamically generate test cases for each solver.
    The base classes of TestJob (QuantumTestBase, ReplayableTest) are not
    compatible the pytest_generate_tests as they have a constructor parameter.
    Similar issue here: https://stackoverflow.com/questions/63978287/missing-1-required-positional-argument-error-for-fixture-when-softest-testcase-i
    """

    @pytest.mark.skip(reason="Temporarily disabling generation of parametrized test cases due to \
                              compatibility issues with VCR")
    def test_job_submit(self, solver_type):
        test_job = TestJob("_test_job_submit")
        test_job._test_job_submit(solver_type=solver_type)


class TestJob(QuantumTestBase):
    """TestJob

    Tests the azure.quantum.job module.
    """


    mock_create_job_id_name = "create_job_id"
    create_job_id = Job.create_job_id

    def get_test_job_id(self):
        return ZERO_UID if self.is_playback \
               else Job.create_job_id()

    def test_job_submit_microsoft_simulated_annealing(self):
        solver_type = functools.partial(microsoft.SimulatedAnnealing, beta_start=0)
        solver_name = "SimulatedAnnealing"
        self._test_job_submit(solver_name, solver_type)
        self._test_job_filter(solver_type)
        with self.assertRaises(ValueError):
            self._test_job_submit(solver_type, test_grouped=True)

    def test_job_submit_microsoft_parallel_tempering(self):
        solver_type = functools.partial(microsoft.ParallelTempering, sweeps=100)
<<<<<<< HEAD
        self._test_job_submit(solver_type)
        with self.assertRaises(ValueError):
            self._test_job_submit(solver_type, test_grouped=True)

    def test_job_submit_microsoft_tabu(self):
        solver_type = functools.partial(microsoft.Tabu, sweeps=100)
        self._test_job_submit(solver_type)
        with self.assertRaises(ValueError):
            self._test_job_submit(solver_type, test_grouped=True)

    def test_job_submit_microsoft_quantum_monte_carlo(self):
        solver_type = functools.partial(microsoft.QuantumMonteCarlo, trotter_number=1)
        self._test_job_submit(solver_type)
        with self.assertRaises(ValueError):
            self._test_job_submit(solver_type, test_grouped=True)

    def test_job_submit_microsoft_population_annealing(self):
        solver_type = functools.partial(microsoft.PopulationAnnealing, sweeps=200)
        self._test_job_submit(solver_type)
        self._test_job_submit(solver_type, test_grouped=True)

    def test_job_submit_microsoft_substochastic_monte_carlo(self):
        solver_type = functools.partial(microsoft.SubstochasticMonteCarlo, step_limit=280)
        self._test_job_submit(solver_type)
        self._test_job_submit(solver_type, test_grouped=True)
=======
        solver_name = "ParallelTempering"
        self._test_job_submit(solver_name, solver_type)

    def test_job_submit_microsoft_tabu(self):
        solver_type = functools.partial(microsoft.Tabu, sweeps=100)
        solver_name = "Tabu"
        self._test_job_submit(solver_name, solver_type)

    def test_job_submit_microsoft_quantum_monte_carlo(self):
        solver_type = functools.partial(microsoft.QuantumMonteCarlo, trotter_number=1)
        solver_name = "QuantumMonteCarlo"
        self._test_job_submit(solver_name, solver_type)

    def test_job_submit_microsoft_population_annealing(self):
        solver_type = functools.partial(microsoft.PopulationAnnealing, sweeps=200)
        solver_name = "PopulationAnnealing"
        self._test_job_submit(solver_name, solver_type)

    def test_job_submit_microsoft_substochastic_monte_carlo(self):
        solver_type = functools.partial(microsoft.SubstochasticMonteCarlo, step_limit=280)
        solver_name = "SubstochasticMonteCarlo"
        self._test_job_submit(solver_name, solver_type)

    def test_job_upload_and_run_solvers(self):
        problem_name = f'Test-problem-{datetime.now():"%Y%m%d-%H%M%S"}'
        problem = self.create_problem(name=problem_name)
        workspace = self.create_workspace()

        with unittest.mock.patch.object(
            Job,
            self.mock_create_job_id_name,
            return_value=self.get_test_job_id(),
        ):
            workspace = self.create_workspace()
            # Upload the blob data
            input_data_uri = problem.upload(
                workspace=workspace,
                blob_name="inputData",
                container_name=f"qc-test-{self.get_test_job_id()}"
            )

        for solver_type in get_solver_types():
            solver = solver_type(workspace)

            with unittest.mock.patch.object(
                Job,
                self.mock_create_job_id_name,
                return_value=self.get_test_job_id(),
            ):
                # Submit the blob data URI and run job
                job = solver.submit(input_data_uri)

                # Check if job succeeded during live tests
                if not self.is_playback:
                    job.refresh()
                    job.get_results()
                    assert job.has_completed()
                    assert job.details.status == "Succeeded"
>>>>>>> 1f2607e0

    @pytest.mark.skipif(not(os.environ.get("AZUREQUANTUM_1QBIT", "") == "1"), reason="1Qbit tests not enabled")
    def test_job_submit_oneqbit_tabu_search(self):
        solver_type = functools.partial(oneqbit.TabuSearch, improvement_cutoff=10)
        solver_name = "TabuSearch"
        self._test_job_submit(solver_name, solver_type)

    @pytest.mark.skipif(not(os.environ.get("AZUREQUANTUM_1QBIT", "") == "1"), reason="1Qbit tests not enabled")
    def test_job_submit_oneqbit_pticm_solver(self):
        solver_type = functools.partial(oneqbit.PticmSolver, num_sweeps_per_run=99)
        solver_name = "PticmSolver"
        self._test_job_submit(solver_name, solver_type)

    @pytest.mark.skipif(not(os.environ.get("AZUREQUANTUM_1QBIT", "") == "1"), reason="1Qbit tests not enabled")
    def test_job_submit_oneqbit_path_relinking_solver(self):
        solver_type = functools.partial(oneqbit.PathRelinkingSolver, distance_scale=0.44)
        solver_name = "PathRelinkingSolver"
        self._test_job_submit(solver_name, solver_type)

    @pytest.mark.skipif(not(os.environ.get("AZUREQUANTUM_TOSHIBA", "") == "1"), reason="Toshiba tests not enabled")
    def test_job_submit_toshiba_simulated_bifurcation_machine(self):
        solver_type = functools.partial(toshiba.SimulatedBifurcationMachine, loops=10)
        solver_name = "SimulatedBifurcationMachine"
        self._test_job_submit(solver_name, solver_type)

    def _test_job_filter(self, solver_type):
        workspace = self.create_workspace()
        solver = solver_type(workspace)
        problem = self.create_problem(name="Test-Job-Filtering")

        with unittest.mock.patch.object(
            Job,
            self.mock_create_job_id_name,
            return_value=self.get_test_job_id()
        ):
            job = solver.submit(problem)

            self.assertEqual(True, job.matches_filter()) # test no filters
            self.assertEqual(False, job.matches_filter(name_match="Test1"))
            self.assertEqual(True, job.matches_filter(name_match="Test-"))
            self.assertEqual(True, job.matches_filter(name_match="Test.+"))
            # There is a few hundred ms difference in time between local machine
            # and server, so add 2 seconds to take that into account
            after_time = datetime.now() + timedelta(seconds=2)
            self.assertEqual(False, job.matches_filter(created_after=after_time))

            before_time = datetime.now() - timedelta(days=100)
            self.assertEqual(True, job.matches_filter(created_after=before_time))

            # test behaviour of datetime.date object
            before_date = date.today() - timedelta(days=100)
            self.assertEqual(True, job.matches_filter(created_after=before_date))

<<<<<<< HEAD
    def _test_job_submit(self, solver_type, test_grouped=False):
=======
    def _test_job_submit(self, solver_name, solver_type):
>>>>>>> 1f2607e0
        """Tests the job submission and its lifecycle for a given solver.

        :param solver_type:
            The class name of the solver, for example "SimulatedAnnealing".
        """

        problem_name = f'Test-{solver_name}-{datetime.now():"%Y%m%d-%H%M%S"}'

        problem = self.create_problem(name=problem_name)

        self._test_job_submit_problem(solver_type, problem)
    
    def _test_job_submit_problem(self, solver_type, problem):
        """Tests the job submission and its lifecycle for a given solver.

<<<<<<< HEAD
        problem = self.create_problem(name=problem_name, test_grouped=test_grouped)
=======
        :param solver_type:
            The class name of the solver, for example "SimulatedAnnealing".
        :param problem
            The problem to submit
        """

        workspace = self.create_workspace()

        solver = solver_type(workspace)
>>>>>>> 1f2607e0

        with unittest.mock.patch.object(
            Job,
            self.mock_create_job_id_name,
            return_value=self.get_test_job_id(),
        ):

            job = solver.submit(problem)
            # TODO: also test solver.optimize(problem)

            # TODO: Fix recording such that playback works with repeated calls
            # See: https://github.com/microsoft/qdk-python/issues/118
            if not self.is_playback:
                self.assertEqual(False, job.has_completed())
                if self.in_recording:
                    time.sleep(3)

                job.refresh()
                job.get_results()
                self.assertEqual(True, job.has_completed())

                job = workspace.get_job(job.id)
                self.assertEqual(True, job.has_completed())
            
                assert job.has_completed()
                assert job.details.status == "Succeeded"


    def create_problem(
            self,
            name: str,
            init: bool = False,
            problem_type: ProblemType = ProblemType.pubo,
            test_grouped = False,
        ) -> Problem:
        """Create optimization problem with some default terms

        :param init: Set initial configuration
        :type init: bool
        :return: Optimization problem
        :rtype: Problem
        """
        terms = [
            Term(w=-3, indices=[1, 0]),
            Term(w=5, indices=[2, 0]),
            Term(w=9, indices=[2, 1]),
            Term(w=2, indices=[3, 0]),
            Term(w=-4, indices=[3, 1]),
            Term(w=4, indices=[3, 2]),
        ]
        if test_grouped:
            terms.append(GroupedTerm(
                c=1,
                term_type=GroupType.squared_linear_combination,
                terms=[Term(c=i+2, indices=[i]) for i in range(3)]
            ))

        initial_config = {"1": 0, "0": 1, "2": 0, "3": 1} if init \
                         else None

        return Problem(
            name=name,
            terms=terms,
            init_config=initial_config,
            problem_type=problem_type,
        )


if __name__ == "__main__":
    unittest.main()<|MERGE_RESOLUTION|>--- conflicted
+++ resolved
@@ -104,55 +104,36 @@
 
     def test_job_submit_microsoft_parallel_tempering(self):
         solver_type = functools.partial(microsoft.ParallelTempering, sweeps=100)
-<<<<<<< HEAD
-        self._test_job_submit(solver_type)
+        solver_name = "ParallelTempering"
+        self._test_job_submit(solver_name, solver_type)
         with self.assertRaises(ValueError):
-            self._test_job_submit(solver_type, test_grouped=True)
-
-    def test_job_submit_microsoft_tabu(self):
-        solver_type = functools.partial(microsoft.Tabu, sweeps=100)
-        self._test_job_submit(solver_type)
-        with self.assertRaises(ValueError):
-            self._test_job_submit(solver_type, test_grouped=True)
-
-    def test_job_submit_microsoft_quantum_monte_carlo(self):
-        solver_type = functools.partial(microsoft.QuantumMonteCarlo, trotter_number=1)
-        self._test_job_submit(solver_type)
-        with self.assertRaises(ValueError):
-            self._test_job_submit(solver_type, test_grouped=True)
-
-    def test_job_submit_microsoft_population_annealing(self):
-        solver_type = functools.partial(microsoft.PopulationAnnealing, sweeps=200)
-        self._test_job_submit(solver_type)
-        self._test_job_submit(solver_type, test_grouped=True)
-
-    def test_job_submit_microsoft_substochastic_monte_carlo(self):
-        solver_type = functools.partial(microsoft.SubstochasticMonteCarlo, step_limit=280)
-        self._test_job_submit(solver_type)
-        self._test_job_submit(solver_type, test_grouped=True)
-=======
-        solver_name = "ParallelTempering"
-        self._test_job_submit(solver_name, solver_type)
+            self._test_job_submit(solver_name, solver_type, test_grouped=True)
 
     def test_job_submit_microsoft_tabu(self):
         solver_type = functools.partial(microsoft.Tabu, sweeps=100)
         solver_name = "Tabu"
         self._test_job_submit(solver_name, solver_type)
+        with self.assertRaises(ValueError):
+            self._test_job_submit(solver_name, solver_type, test_grouped=True)
 
     def test_job_submit_microsoft_quantum_monte_carlo(self):
         solver_type = functools.partial(microsoft.QuantumMonteCarlo, trotter_number=1)
         solver_name = "QuantumMonteCarlo"
         self._test_job_submit(solver_name, solver_type)
+        with self.assertRaises(ValueError):
+            self._test_job_submit(solver_name, solver_type, test_grouped=True)
 
     def test_job_submit_microsoft_population_annealing(self):
         solver_type = functools.partial(microsoft.PopulationAnnealing, sweeps=200)
         solver_name = "PopulationAnnealing"
         self._test_job_submit(solver_name, solver_type)
+        self._test_job_submit(solver_name, solver_type, test_grouped=True)
 
     def test_job_submit_microsoft_substochastic_monte_carlo(self):
         solver_type = functools.partial(microsoft.SubstochasticMonteCarlo, step_limit=280)
         solver_name = "SubstochasticMonteCarlo"
         self._test_job_submit(solver_name, solver_type)
+        self._test_job_submit(soler_name, solver_type, test_grouped=True)
 
     def test_job_upload_and_run_solvers(self):
         problem_name = f'Test-problem-{datetime.now():"%Y%m%d-%H%M%S"}'
@@ -189,7 +170,6 @@
                     job.get_results()
                     assert job.has_completed()
                     assert job.details.status == "Succeeded"
->>>>>>> 1f2607e0
 
     @pytest.mark.skipif(not(os.environ.get("AZUREQUANTUM_1QBIT", "") == "1"), reason="1Qbit tests not enabled")
     def test_job_submit_oneqbit_tabu_search(self):
@@ -242,12 +222,8 @@
             # test behaviour of datetime.date object
             before_date = date.today() - timedelta(days=100)
             self.assertEqual(True, job.matches_filter(created_after=before_date))
-
-<<<<<<< HEAD
-    def _test_job_submit(self, solver_type, test_grouped=False):
-=======
-    def _test_job_submit(self, solver_name, solver_type):
->>>>>>> 1f2607e0
+    
+    def _test_job_submit(self, solver_name, solver_type, test_grouped=False):
         """Tests the job submission and its lifecycle for a given solver.
 
         :param solver_type:
@@ -256,16 +232,12 @@
 
         problem_name = f'Test-{solver_name}-{datetime.now():"%Y%m%d-%H%M%S"}'
 
-        problem = self.create_problem(name=problem_name)
+        problem = self.create_problem(name=problem_name, test_grouped=test_grouped)
 
         self._test_job_submit_problem(solver_type, problem)
     
     def _test_job_submit_problem(self, solver_type, problem):
         """Tests the job submission and its lifecycle for a given solver.
-
-<<<<<<< HEAD
-        problem = self.create_problem(name=problem_name, test_grouped=test_grouped)
-=======
         :param solver_type:
             The class name of the solver, for example "SimulatedAnnealing".
         :param problem
@@ -275,7 +247,6 @@
         workspace = self.create_workspace()
 
         solver = solver_type(workspace)
->>>>>>> 1f2607e0
 
         with unittest.mock.patch.object(
             Job,
