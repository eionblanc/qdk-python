#!/bin/env python
# -*- coding: utf-8 -*-
##
# test_problem.py: Checks correctness of azure.quantum.optimization module.
##
# Copyright (c) Microsoft Corporation. All rights reserved.
# Licensed under the MIT License.
##

import json
import unittest
from azure.quantum import Workspace
from azure.quantum.optimization import Problem, ProblemType, Term
from azure.quantum.optimization.solvers import (
    ParallelTempering,
    PopulationAnnealing,
    RangeSchedule,
    SimulatedAnnealing,
    HardwarePlatform,
    QuantumMonteCarlo,
    SubstochasticMonteCarlo,
)
from common import QuantumTestBase


class TestProblem(QuantumTestBase):
    def test_add_terms(self):
        problem = Problem(name="test")
        count = 4

        for i in range(count):
            problem.add_term(c=i, indices=[i, i + 1])
        self.assertEqual(ProblemType.ising, problem.problem_type)
        self.assertEqual(count, len(problem.terms))
        self.assertEqual(Term(w=1, indices=[1, 2]), problem.terms[1])

        more = []
        for i in range(count + 1):
            more.append(Term(w=i, indices=[i, i - 1]))
        problem.add_terms(more)
        self.assertEqual((count * 2) + 1, len(problem.terms))
        self.assertEqual(
            Term(w=count, indices=[count, count - 1]), problem.terms[count * 2]
        )

    def test_provide_terms(self):
        count = 4
        terms = []
        for i in range(count):
            terms.append(Term(w=i, indices=[i, i + 1]))
        problem = Problem(
            name="test", terms=terms, problem_type=ProblemType.pubo
        )

        self.assertEqual(ProblemType.pubo, problem.problem_type)
        self.assertEqual(count, len(problem.terms))
        self.assertEqual(Term(c=1, indices=[1, 2]), problem.terms[1])

    def test_add_terms_cterms(self):
        problem = Problem(name="test")
        count = 4

        for i in range(count):
            problem.add_term(c=i, indices=[i, i + 1])
        self.assertEqual(ProblemType.ising, problem.problem_type)
        self.assertEqual(count, len(problem.terms))
        self.assertEqual(Term(c=1, indices=[1, 2]), problem.terms[1])

        more = []
        for i in range(count + 1):
            more.append(Term(c=i, indices=[i, i - 1]))
        problem.add_terms(more)
        self.assertEqual((count * 2) + 1, len(problem.terms))
        self.assertEqual(
            Term(c=count, indices=[count, count - 1]), problem.terms[count * 2]
        )

    def test_provide_cterms(self):
        count = 4
        terms = []
        for i in range(count):
            terms.append(Term(c=i, indices=[i, i + 1]))
        problem = Problem(
            name="test", terms=terms, problem_type=ProblemType.pubo
        )

        self.assertEqual(ProblemType.pubo, problem.problem_type)
        self.assertEqual(count, len(problem.terms))
        self.assertEqual(Term(c=1, indices=[1, 2]), problem.terms[1])

    def test_serialization_cterms(self):
        count = 2
        terms = []
        for i in range(count):
            terms.append(Term(c=i, indices=[i, i + 1]))
        problem = Problem(name="test", terms=terms)

        expected = json.dumps(
            {
                "cost_function": {
                    "version": "1.0",
                    "type": "ising",
                    "terms": [
                        {"c": 0, "ids": [0, 1]},
                        {"c": 1, "ids": [1, 2]},
                    ],
                }
            }
        )
        print(problem.serialize())
        actual = problem.serialize()
        self.assertEqual(expected, actual)

    def test_serialization_init_config(self):
        count = 2
        terms = []
        for i in range(count):
            terms.append(Term(c=i, indices=[i, i + 1]))
        init_config = {"0": -1, "1": 1, "2": -1}
        problem = Problem(name="test", terms=terms, init_config=init_config)

        expected = json.dumps(
            {
                "cost_function": {
                    "version": "1.1",
                    "type": "ising",
                    "terms": [
                        {"c": 0, "ids": [0, 1]},
                        {"c": 1, "ids": [1, 2]},
                    ],
                    "initial_configuration": {"0": -1, "1": 1, "2": -1},
                }
            }
        )
        actual = problem.serialize()
        self.assertEqual(expected, actual)

    def test_deserialize(self):
        count = 2
        terms = []
        for i in range(count):
            terms.append(Term(c=i, indices=[i, i + 1]))
        problem = Problem(name="test", terms=terms)
        deserialized = Problem.deserialize(problem.serialize(), problem.name)
        self.assertEqual(problem.name, deserialized.name)
        self.assertEqual(problem.problem_type, deserialized.problem_type)
        self.assertEqual(count, len(deserialized.terms))
        self.assertEqual(problem.init_config, deserialized.init_config)
        self.assertEqual(Term(c=0, indices=[0, 1]), problem.terms[0])
        self.assertEqual(Term(c=1, indices=[1, 2]), problem.terms[1])

    def test_deserialize_init_config(self):
        count = 2
        terms = []
        for i in range(count):
            terms.append(Term(c=i, indices=[i, i + 1]))
        init_config = {"0": -1, "1": 1, "2": -1}
        problem = Problem(name="test", terms=terms, init_config=init_config)
        deserialized = Problem.deserialize(problem.serialize(), problem.name)
        self.assertEqual(problem.name, deserialized.name)
        self.assertEqual(problem.problem_type, deserialized.problem_type)
        self.assertEqual(count, len(deserialized.terms))
        self.assertEqual(problem.init_config, deserialized.init_config)
        self.assertEqual(Term(c=0, indices=[0, 1]), problem.terms[0])
        self.assertEqual(Term(c=1, indices=[1, 2]), problem.terms[1])

    def test_problem_evaluate(self):
        terms = []
        problem = Problem(
            name="test", terms=terms, problem_type=ProblemType.pubo
        )
        self.assertEqual(0, problem.evaluate({}))
        self.assertEqual(0, problem.evaluate({"0": 1}))

        terms = [Term(c=10, indices=[0, 1, 2])]
        problem = Problem(
            name="test", terms=terms, problem_type=ProblemType.pubo
        )
        self.assertEqual(0, problem.evaluate({"0": 0, "1": 1, "2": 1}))
        self.assertEqual(10, problem.evaluate({"0": 1, "1": 1, "2": 1}))

        problem = Problem(
            name="test", terms=terms, problem_type=ProblemType.ising
        )
        self.assertEqual(-10, problem.evaluate({"0": -1, "1": 1, "2": 1}))
        self.assertEqual(10, problem.evaluate({"0": -1, "1": -1, "2": 1}))

        terms = [Term(c=10, indices=[0, 1, 2]), Term(c=-5, indices=[1, 2])]
        problem = Problem(
            name="test", terms=terms, problem_type=ProblemType.pubo
        )
        self.assertEqual(-5, problem.evaluate({"0": 0, "1": 1, "2": 1}))
        self.assertEqual(5, problem.evaluate({"0": 1, "1": 1, "2": 1}))

        terms = [Term(c=10, indices=[])]  # constant term
        problem = Problem(
            name="test", terms=terms, problem_type=ProblemType.pubo
        )
        self.assertEqual(10, problem.evaluate({}))

    def test_problem_fixed_variables(self):
        terms = []
        problem = Problem(
            name="test", terms=terms, problem_type=ProblemType.pubo
        )
        problem_new = problem.set_fixed_variables({"0": 1})
        self.assertEqual([], problem_new.terms)

        # test small cases
        terms = [Term(c=10, indices=[0, 1, 2]), Term(c=-5, indices=[1, 2])]
        problem = Problem(
            name="test", terms=terms, problem_type=ProblemType.pubo
        )
        self.assertEqual([], problem.set_fixed_variables({"1": 0}).terms)
        self.assertEqual(
            [Term(c=10, indices=[0]), Term(c=-5, indices=[])],
            problem.set_fixed_variables({"1": 1, "2": 1}).terms,
        )

        # test all const terms get merged
        self.assertEqual(
            [Term(c=5, indices=[])],
            problem.set_fixed_variables({"0": 1, "1": 1, "2": 1}).terms,
        )

        # test init_config gets transferred
        problem = Problem(
            "My Problem", terms=terms, init_config={"0": 1, "1": 1, "2": 1}
        )
        problem2 = problem.set_fixed_variables({"0": 0})
        self.assertEqual({"1": 1, "2": 1}, problem2.init_config)

    def test_problem_large(self):
        problem = Problem(name="test", terms=[], problem_type=ProblemType.pubo)
        self.assertTrue(not problem.is_large())

        problem.add_term(5.0, [])
        self.assertTrue(not problem.is_large())

        problem.add_term(6.0, list(range(3000)))
        self.assertTrue(not problem.is_large())

        problem.add_terms(
            [Term(indices=[9999], c=1.0)] * int(1e6)
        )  # create 1mil dummy terms
        self.assertTrue(problem.is_large())


class TestSolvers(QuantumTestBase):
    def test_available_solvers(self):
        ws = self.create_workspace()

        self.assertIsNotNone(SimulatedAnnealing(ws))
        self.assertIsNotNone(ParallelTempering(ws))

    def test_input_params(self):
        ws = self.create_workspace()

        s2_params = SimulatedAnnealing(ws).params
        self.assertEqual({}, s2_params["params"])

        s2_params = SimulatedAnnealing(ws, timeout=1010).params
        self.assertEqual({"timeout": 1010}, s2_params["params"])

        p3_params = ParallelTempering(
            ws, sweeps=2024, all_betas=[3, 4, 5]
        ).params
        self.assertEqual(
            {"all_betas": [3, 4, 5], "replicas": 3, "sweeps": 2024},
            p3_params["params"],
        )

        s3_params = SimulatedAnnealing(ws, beta_start=3.2, sweeps=12).params
        self.assertEqual(
            {"beta_start": 3.2, "sweeps": 12}, s3_params["params"]
        )

    def test_ParallelTempering_input_params(self):
        ws = self.create_workspace()

        good = ParallelTempering(ws, timeout=1011)
        self.assertIsNotNone(good)
        self.assertEqual(
            "microsoft.paralleltempering-parameterfree.cpu", good.target
        )
        self.assertEqual({"timeout": 1011}, good.params["params"])

        good = ParallelTempering(ws, seed=20)
        self.assertIsNotNone(good)
        self.assertEqual(
            "microsoft.paralleltempering-parameterfree.cpu", good.target
        )
        self.assertEqual({"seed": 20}, good.params["params"])

        good = ParallelTempering(
            ws, sweeps=20, replicas=3, all_betas=[3, 5, 9]
        )
        self.assertIsNotNone(good)
        self.assertEqual("microsoft.paralleltempering.cpu", good.target)
        self.assertEqual(
            {"sweeps": 20, "replicas": 3, "all_betas": [3, 5, 9]},
            good.params["params"],
        )

        good = ParallelTempering(ws, sweeps=20, all_betas=[3, 9])
        self.assertIsNotNone(good)
        self.assertEqual("microsoft.paralleltempering.cpu", good.target)
        self.assertEqual(
            {"sweeps": 20, "replicas": 2, "all_betas": [3, 9]},
            good.params["params"],
        )

        with self.assertRaises(ValueError):
            _ = ParallelTempering(
                ws, sweeps=20, replicas=3, all_betas=[1, 3, 5, 7, 9]
            )

    def test_SimulatedAnnealing_input_params(self):
        ws = self.create_workspace()

        good = SimulatedAnnealing(ws, timeout=1011, seed=4321)
        self.assertIsNotNone(good)
        self.assertEqual(
            "microsoft.simulatedannealing-parameterfree.cpu", good.target
        )
        self.assertEqual(
            {"timeout": 1011, "seed": 4321}, good.params["params"]
        )

        good = SimulatedAnnealing(
            ws, timeout=1011, seed=4321, platform=HardwarePlatform.FPGA
        )
        self.assertIsNotNone(good)
        self.assertEqual(
            "microsoft.simulatedannealing-parameterfree.fpga", good.target
        )
        self.assertEqual(
            {"timeout": 1011, "seed": 4321}, good.params["params"]
        )

        good = SimulatedAnnealing(ws, beta_start=21)
        self.assertIsNotNone(good)
        self.assertEqual("microsoft.simulatedannealing.cpu", good.target)
        self.assertEqual({"beta_start": 21}, good.params["params"])

        good = SimulatedAnnealing(
            ws, beta_start=21, platform=HardwarePlatform.FPGA
        )
        self.assertIsNotNone(good)
        self.assertEqual("microsoft.simulatedannealing.fpga", good.target)
        self.assertEqual({"beta_start": 21}, good.params["params"])

    def test_QuantumMonteCarlo_input_params(self):
        ws = self.create_workspace()
        good = QuantumMonteCarlo(ws, trotter_number=100, seed=4321)
        self.assertIsNotNone(good)
        self.assertEqual("microsoft.qmc.cpu", good.target)
        self.assertEqual(
            {"trotter_number": 100, "seed": 4321}, good.params["params"]
        )

    def test_PopulationAnnealing_input_params(self):
        ws = self.create_workspace()
        beta = RangeSchedule("linear", 0.8, 5.8)
        good = PopulationAnnealing(
            ws,
            alpha=100,
            seed=8888,
            population=300,
            sweeps=1000,
            beta=beta,
        )
        self.assertIsNotNone(good)
        self.assertEqual("microsoft.populationannealing.cpu", good.target)
        self.assertEqual(8888, good.params["params"]["seed"])
        self.assertEqual(100.0, good.params["params"]["alpha"])
        self.assertEqual(300, good.params["params"]["population"])
        self.assertEqual(1000, good.params["params"]["sweeps"])
        self.assertEqual(
            {"type": "linear", "initial": 0.8, "final": 5.8},
            good.params["params"]["beta"],
        )

    def test_SubstochasticMonteCarlo_input_params(self):
        ws = self.create_workspace()
        beta = RangeSchedule("linear", 2.8, 15.8)
        alpha = RangeSchedule("geometric", 2.8, 1.8)
        good = SubstochasticMonteCarlo(
            ws,
            alpha=alpha,
            seed=1888,
            target_population=3000,
            step_limit=1000,
            steps_per_walker=5,
            beta=beta,
        )
        self.assertIsNotNone(good)
        self.assertEqual("microsoft.substochasticmontecarlo.cpu", good.target)
        self.assertEqual(1888, good.params["params"]["seed"])
        self.assertEqual(
            {"type": "geometric", "initial": 2.8, "final": 1.8},
            good.params["params"]["alpha"],
        )
        self.assertEqual(3000, good.params["params"]["target_population"])
        self.assertEqual(1000, good.params["params"]["step_limit"])
        self.assertEqual(5, good.params["params"]["steps_per_walker"])
        self.assertEqual(
            {"type": "linear", "initial": 2.8, "final": 15.8},
            good.params["params"]["beta"],
        )
    
    def test_SubstochasticMonteCarlo_parameter_free(self):
        ws = self.create_workspace()
        good = SubstochasticMonteCarlo(
            ws,
            timeout=10,
        )
        self.assertIsNotNone(good)
        self.assertEqual("microsoft.substochasticmontecarlo-parameterfree.cpu", good.target)
        self.assertEqual(10, good.params["params"]["timeout"])

    def test_SSMC_bad_input_params(self):
        bad_range = None
        with self.assertRaises(ValueError) as context:
            bad_range = RangeSchedule("nothing", 2.8, 15.8)
        self.assertTrue(
            '"schedule_type" must be' in str(context.exception)
        )
        self.assertTrue(bad_range is None)
        beta = 1
        alpha = 2
        ws = self.create_workspace()
        bad_solver = None
        with self.assertRaises(ValueError) as context:
            bad_solver = SubstochasticMonteCarlo(
                ws,
                alpha=alpha,
                seed=1888,
                target_population=3000,
                step_limit=1000,
                steps_per_walker=5,
                beta=beta,
            )
        print(str(context.exception))
        self.assertTrue(
            ('alpha must be of type RangeSchedule; '
             'found type(alpha)=int') in str(context.exception)
        )
        self.assertTrue(bad_solver is None)

        with self.assertRaises(ValueError) as context:
            bad_solver = SubstochasticMonteCarlo(
                ws,
                seed=1888,
                target_population=3000,
                step_limit=1000,
                steps_per_walker=-1,
            )
        self.assertTrue(
                ("steps_per_walker must be positive; "
                 "found steps_per_walker=-1") in str(context.exception))
<<<<<<< HEAD
<<<<<<< HEAD
        self.assertTrue(bad_solver is None)

        alpha_increasing = RangeSchedule("linear", 1.0, 2.0)
        with self.assertRaises(ValueError) as context:
            bad_solver = SubstochasticMonteCarlo(
                ws,
                seed=1888,
                target_population=3000,
                step_limit=1000,
                alpha=alpha_increasing,
                beta=beta,
            )
        self.assertTrue(
                ("alpha must be decreasing; "
                 "found alpha.initial=1.0 < 2.0=alpha.final.")
                in str(context.exception))
        self.assertTrue(bad_solver is None)

        alpha_negative = RangeSchedule("linear", 1.0, -1.0)
        with self.assertRaises(ValueError) as context:
            bad_solver = SubstochasticMonteCarlo(
                ws,
                seed=1888,
                target_population=3000,
                step_limit=1000,
                alpha=alpha_negative,
                beta=beta,
            )
        self.assertTrue(
                ("alpha.final must be greater equal 0; "
                 "found alpha.final=-1.") in str(context.exception))
        self.assertTrue(bad_solver is None)

        alpha_strictly_negative = RangeSchedule("linear", -1.0, -2.0)
        with self.assertRaises(ValueError) as context:
            bad_solver = SubstochasticMonteCarlo(
                ws,
                seed=1888,
                target_population=3000,
                step_limit=1000,
                alpha=alpha_strictly_negative,
                beta=beta,
            )
        self.assertTrue(
                ("alpha.initial must be greater equal 0; "
                 "found alpha.initial=-1.") in str(context.exception))
        self.assertTrue(bad_solver is None)

        alpha = RangeSchedule("linear", 1.0, 0.0)
        beta_decreasing = RangeSchedule("linear", 2.0, 1.0)
        with self.assertRaises(ValueError) as context:
            bad_solver = SubstochasticMonteCarlo(
                ws,
                seed=1888,
                target_population=3000,
                step_limit=1000,
                alpha=alpha,
                beta=beta_decreasing,
            )
        self.assertTrue(
                ("beta must be increasing; "
                 "found beta.initial=2.0 > 1.0=beta.final.")
                in str(context.exception))
        self.assertTrue(bad_solver is None)

        beta_zero = RangeSchedule("linear", 0.0, 1.0)
        with self.assertRaises(ValueError) as context:
            bad_solver = SubstochasticMonteCarlo(
                ws,
                seed=1888,
                target_population=3000,
                step_limit=1000,
                alpha=alpha,
                beta=beta_zero,
            )
        self.assertTrue(
                ("beta.initial must be greater than 0; "
                 "found beta.initial=0.") in str(context.exception))
        self.assertTrue(bad_solver is None)

        beta_negative = RangeSchedule("linear", -1.0, 1.0)
        with self.assertRaises(ValueError) as context:
            bad_solver = SubstochasticMonteCarlo(
                ws,
                seed=1888,
                target_population=3000,
                step_limit=1000,
                alpha=alpha,
                beta=beta_negative,
            )
        self.assertTrue(
                ("beta.initial must be greater than 0; "
                 "found beta.initial=-1.0") in str(context.exception))
        self.assertTrue(bad_solver is None)

        beta_strictly_negative = RangeSchedule("linear", -2.0, -1.0)
        with self.assertRaises(ValueError) as context:
            bad_solver = SubstochasticMonteCarlo(
                ws,
                seed=1888,
                target_population=3000,
                step_limit=1000,
                alpha=alpha,
                beta=beta_strictly_negative,
            )
        self.assertTrue(
                ("beta.initial must be greater than 0; "
                 "found beta.initial=-2.0") in str(context.exception))
=======
>>>>>>> requested edits & cleanup
=======
>>>>>>> 8a793f13
        self.assertTrue(bad_solver is None)

        alpha_increasing = RangeSchedule("linear", 1.0, 2.0)
        with self.assertRaises(ValueError) as context:
            bad_solver = SubstochasticMonteCarlo(
                ws,
                seed=1888,
                target_population=3000,
                step_limit=1000,
                alpha=alpha_increasing,
                beta=beta,
            )
        self.assertTrue(
                ("alpha must be decreasing; "
                 "found alpha.initial=1.0 < 2.0=alpha.final.")
                in str(context.exception))
        self.assertTrue(bad_solver is None)

        alpha_negative = RangeSchedule("linear", 1.0, -1.0)
        with self.assertRaises(ValueError) as context:
            bad_solver = SubstochasticMonteCarlo(
                ws,
                seed=1888,
                target_population=3000,
                step_limit=1000,
                alpha=alpha_negative,
                beta=beta,
            )
        self.assertTrue(
                ("alpha.final must be greater equal 0; "
                 "found alpha.final=-1.") in str(context.exception))
        self.assertTrue(bad_solver is None)

        alpha_strictly_negative = RangeSchedule("linear", -1.0, -2.0)
        with self.assertRaises(ValueError) as context:
            bad_solver = SubstochasticMonteCarlo(
                ws,
                seed=1888,
                target_population=3000,
                step_limit=1000,
                alpha=alpha_strictly_negative,
                beta=beta,
            )
        self.assertTrue(
                ("alpha.initial must be greater equal 0; "
                 "found alpha.initial=-1.") in str(context.exception))
        self.assertTrue(bad_solver is None)

        alpha = RangeSchedule("linear", 1.0, 0.0)
        beta_decreasing = RangeSchedule("linear", 2.0, 1.0)
        with self.assertRaises(ValueError) as context:
            bad_solver = SubstochasticMonteCarlo(
                ws,
                seed=1888,
                target_population=3000,
                step_limit=1000,
                alpha=alpha,
                beta=beta_decreasing,
            )
        self.assertTrue(
                ("beta must be increasing; "
                 "found beta.initial=2.0 > 1.0=beta.final.")
                in str(context.exception))
        self.assertTrue(bad_solver is None)

        beta_zero = RangeSchedule("linear", 0.0, 1.0)
        with self.assertRaises(ValueError) as context:
            bad_solver = SubstochasticMonteCarlo(
                ws,
                seed=1888,
                target_population=3000,
                step_limit=1000,
                alpha=alpha,
                beta=beta_zero,
            )
        self.assertTrue(
                ("beta.initial must be greater than 0; "
                 "found beta.initial=0.") in str(context.exception))
        self.assertTrue(bad_solver is None)

        beta_negative = RangeSchedule("linear", -1.0, 1.0)
        with self.assertRaises(ValueError) as context:
            bad_solver = SubstochasticMonteCarlo(
                ws,
                seed=1888,
                target_population=3000,
                step_limit=1000,
                alpha=alpha,
                beta=beta_negative,
            )
        self.assertTrue(
                ("beta.initial must be greater than 0; "
                 "found beta.initial=-1.0") in str(context.exception))
        self.assertTrue(bad_solver is None)

        beta_strictly_negative = RangeSchedule("linear", -2.0, -1.0)
        with self.assertRaises(ValueError) as context:
            bad_solver = SubstochasticMonteCarlo(
                ws,
                seed=1888,
                target_population=3000,
                step_limit=1000,
                alpha=alpha,
                beta=beta_strictly_negative,
            )
        self.assertTrue(
                ("beta.initial must be greater than 0; "
                 "found beta.initial=-2.0") in str(context.exception))
        self.assertTrue(bad_solver is None)

    def test_PA_bad_input_params(self):
        beta = 1
        ws = self.create_workspace()
        bad_solver = None
        with self.assertRaises(ValueError) as context:
            bad_solver = PopulationAnnealing(
                ws,
                alpha=100,
                seed=8888,
                population=300,
                sweeps=1000,
                beta=beta,
            )
        self.assertTrue(
            ("beta must be of type RangeSchedule; "
             "found type(beta)=int.") in str(context.exception)
        )
        self.assertTrue(bad_solver is None)

        with self.assertRaises(ValueError) as context:
            bad_solver = PopulationAnnealing(
                ws,
                alpha=100,
                seed=8888,
                population=-300,
                sweeps=1000,
            )
        self.assertTrue("must be positive" in str(context.exception))
        self.assertTrue(bad_solver is None)

        with self.assertRaises(ValueError) as context:
            bad_solver = PopulationAnnealing(
                ws, alpha=0.2, seed=8888, sweeps=1000,
            )
        self.assertTrue(
                ("alpha must be greater than 1.0; "
                 "found alpha=0.2.") in str(context.exception))
        self.assertTrue(bad_solver is None)

        beta_decreasing = RangeSchedule("linear", 2.0, 1.0)
        with self.assertRaises(ValueError) as context:
            bad_solver = PopulationAnnealing(
                ws,
                alpha=100,
                seed=8888,
                population=300,
                sweeps=1000,
                beta=beta_decreasing,
<<<<<<< HEAD
            )
        self.assertTrue(
                ("beta must be increasing; "
                 "found beta.initial=2.0 > 1.0=beta.final.")
                in str(context.exception))
        self.assertTrue(bad_solver is None)

        beta_zero = RangeSchedule("linear", 0.0, 1.0)
        with self.assertRaises(ValueError) as context:
            bad_solver = PopulationAnnealing(
                ws,
                alpha=100,
                seed=8888,
                population=300,
                sweeps=1000,
                beta=beta_zero,
            )
        self.assertTrue(
=======
            )
        self.assertTrue(
                ("beta must be increasing; "
                 "found beta.initial=2.0 > 1.0=beta.final.")
                in str(context.exception))
        self.assertTrue(bad_solver is None)

        beta_zero = RangeSchedule("linear", 0.0, 1.0)
        with self.assertRaises(ValueError) as context:
            bad_solver = PopulationAnnealing(
                ws,
                alpha=100,
                seed=8888,
                population=300,
                sweeps=1000,
                beta=beta_zero,
            )
        self.assertTrue(
>>>>>>> 8a793f13
                ("beta.initial must be greater than 0; "
                 "found beta.initial=0.") in str(context.exception))
        self.assertTrue(bad_solver is None)

        beta_negative = RangeSchedule("linear", -1.0, 1.0)
        with self.assertRaises(ValueError) as context:
            bad_solver = PopulationAnnealing(
                ws,
                alpha=100,
                seed=8888,
                population=300,
                sweeps=1000,
                beta=beta_negative,
            )
        self.assertTrue(
                ("beta.initial must be greater than 0; "
                 "found beta.initial=-1.0") in str(context.exception))
        self.assertTrue(bad_solver is None)

        beta_strictly_negative = RangeSchedule("linear", -2.0, -1.0)
        with self.assertRaises(ValueError) as context:
            bad_solver = PopulationAnnealing(
                ws,
                alpha=100,
                seed=8888,
                population=300,
                sweeps=1000,
                beta=beta_strictly_negative,
            )
        self.assertTrue(
                ("beta.initial must be greater than 0; "
                 "found beta.initial=-2.0") in str(context.exception))
        self.assertTrue(bad_solver is None)


if __name__ == "__main__":
    unittest.main()<|MERGE_RESOLUTION|>--- conflicted
+++ resolved
@@ -9,7 +9,6 @@
 
 import json
 import unittest
-from azure.quantum import Workspace
 from azure.quantum.optimization import Problem, ProblemType, Term
 from azure.quantum.optimization.solvers import (
     ParallelTempering,
@@ -408,7 +407,7 @@
             {"type": "linear", "initial": 2.8, "final": 15.8},
             good.params["params"]["beta"],
         )
-    
+
     def test_SubstochasticMonteCarlo_parameter_free(self):
         ws = self.create_workspace()
         good = SubstochasticMonteCarlo(
@@ -416,7 +415,9 @@
             timeout=10,
         )
         self.assertIsNotNone(good)
-        self.assertEqual("microsoft.substochasticmontecarlo-parameterfree.cpu", good.target)
+        self.assertEqual(
+                "microsoft.substochasticmontecarlo-parameterfree.cpu",
+                good.target)
         self.assertEqual(10, good.params["params"]["timeout"])
 
     def test_SSMC_bad_input_params(self):
@@ -459,120 +460,6 @@
         self.assertTrue(
                 ("steps_per_walker must be positive; "
                  "found steps_per_walker=-1") in str(context.exception))
-<<<<<<< HEAD
-<<<<<<< HEAD
-        self.assertTrue(bad_solver is None)
-
-        alpha_increasing = RangeSchedule("linear", 1.0, 2.0)
-        with self.assertRaises(ValueError) as context:
-            bad_solver = SubstochasticMonteCarlo(
-                ws,
-                seed=1888,
-                target_population=3000,
-                step_limit=1000,
-                alpha=alpha_increasing,
-                beta=beta,
-            )
-        self.assertTrue(
-                ("alpha must be decreasing; "
-                 "found alpha.initial=1.0 < 2.0=alpha.final.")
-                in str(context.exception))
-        self.assertTrue(bad_solver is None)
-
-        alpha_negative = RangeSchedule("linear", 1.0, -1.0)
-        with self.assertRaises(ValueError) as context:
-            bad_solver = SubstochasticMonteCarlo(
-                ws,
-                seed=1888,
-                target_population=3000,
-                step_limit=1000,
-                alpha=alpha_negative,
-                beta=beta,
-            )
-        self.assertTrue(
-                ("alpha.final must be greater equal 0; "
-                 "found alpha.final=-1.") in str(context.exception))
-        self.assertTrue(bad_solver is None)
-
-        alpha_strictly_negative = RangeSchedule("linear", -1.0, -2.0)
-        with self.assertRaises(ValueError) as context:
-            bad_solver = SubstochasticMonteCarlo(
-                ws,
-                seed=1888,
-                target_population=3000,
-                step_limit=1000,
-                alpha=alpha_strictly_negative,
-                beta=beta,
-            )
-        self.assertTrue(
-                ("alpha.initial must be greater equal 0; "
-                 "found alpha.initial=-1.") in str(context.exception))
-        self.assertTrue(bad_solver is None)
-
-        alpha = RangeSchedule("linear", 1.0, 0.0)
-        beta_decreasing = RangeSchedule("linear", 2.0, 1.0)
-        with self.assertRaises(ValueError) as context:
-            bad_solver = SubstochasticMonteCarlo(
-                ws,
-                seed=1888,
-                target_population=3000,
-                step_limit=1000,
-                alpha=alpha,
-                beta=beta_decreasing,
-            )
-        self.assertTrue(
-                ("beta must be increasing; "
-                 "found beta.initial=2.0 > 1.0=beta.final.")
-                in str(context.exception))
-        self.assertTrue(bad_solver is None)
-
-        beta_zero = RangeSchedule("linear", 0.0, 1.0)
-        with self.assertRaises(ValueError) as context:
-            bad_solver = SubstochasticMonteCarlo(
-                ws,
-                seed=1888,
-                target_population=3000,
-                step_limit=1000,
-                alpha=alpha,
-                beta=beta_zero,
-            )
-        self.assertTrue(
-                ("beta.initial must be greater than 0; "
-                 "found beta.initial=0.") in str(context.exception))
-        self.assertTrue(bad_solver is None)
-
-        beta_negative = RangeSchedule("linear", -1.0, 1.0)
-        with self.assertRaises(ValueError) as context:
-            bad_solver = SubstochasticMonteCarlo(
-                ws,
-                seed=1888,
-                target_population=3000,
-                step_limit=1000,
-                alpha=alpha,
-                beta=beta_negative,
-            )
-        self.assertTrue(
-                ("beta.initial must be greater than 0; "
-                 "found beta.initial=-1.0") in str(context.exception))
-        self.assertTrue(bad_solver is None)
-
-        beta_strictly_negative = RangeSchedule("linear", -2.0, -1.0)
-        with self.assertRaises(ValueError) as context:
-            bad_solver = SubstochasticMonteCarlo(
-                ws,
-                seed=1888,
-                target_population=3000,
-                step_limit=1000,
-                alpha=alpha,
-                beta=beta_strictly_negative,
-            )
-        self.assertTrue(
-                ("beta.initial must be greater than 0; "
-                 "found beta.initial=-2.0") in str(context.exception))
-=======
->>>>>>> requested edits & cleanup
-=======
->>>>>>> 8a793f13
         self.assertTrue(bad_solver is None)
 
         alpha_increasing = RangeSchedule("linear", 1.0, 2.0)
@@ -731,7 +618,6 @@
                 population=300,
                 sweeps=1000,
                 beta=beta_decreasing,
-<<<<<<< HEAD
             )
         self.assertTrue(
                 ("beta must be increasing; "
@@ -750,26 +636,6 @@
                 beta=beta_zero,
             )
         self.assertTrue(
-=======
-            )
-        self.assertTrue(
-                ("beta must be increasing; "
-                 "found beta.initial=2.0 > 1.0=beta.final.")
-                in str(context.exception))
-        self.assertTrue(bad_solver is None)
-
-        beta_zero = RangeSchedule("linear", 0.0, 1.0)
-        with self.assertRaises(ValueError) as context:
-            bad_solver = PopulationAnnealing(
-                ws,
-                alpha=100,
-                seed=8888,
-                population=300,
-                sweeps=1000,
-                beta=beta_zero,
-            )
-        self.assertTrue(
->>>>>>> 8a793f13
                 ("beta.initial must be greater than 0; "
                  "found beta.initial=0.") in str(context.exception))
         self.assertTrue(bad_solver is None)
