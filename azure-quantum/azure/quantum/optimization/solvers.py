##
# Copyright (c) Microsoft Corporation. All rights reserved.
# Licensed under the MIT License.
##
import logging

from typing import List, Union, Any, Optional
from enum import Enum
from azure.quantum import Workspace, Job
<<<<<<< HEAD
from azure.quantum._client.models import JobDetails
from azure.quantum.optimization import Problem, ProblemType
from azure.quantum.storage import (
    ContainerClient,
    create_container_using_client,
)
=======
from azure.quantum.job.base_job import DEFAULT_TIMEOUT
from azure.quantum.optimization import Problem
>>>>>>> 1f2607e0

logger = logging.getLogger(__name__)

__all__ = [
    "RangeSchedule",
    "Solver",
    "ParallelTempering",
    "SimulatedAnnealing",
    "HardwarePlatform",
    "Tabu",
    "QuantumMonteCarlo",
    "PopulationAnnealing",
    "SubstochasticMonteCarlo",
]


class RangeSchedule:
    def __init__(self, schedule_type: str, initial: float, final: float):
        """Constructor of RangeSchedule for solvers.

        :param schedule_type:
            str, type of the RangeSchedule
            currently only supports 'linear' and 'geometric'.
        :param initial:
            float, initial value of RangeSchedule
        :param final:
            float, final value of the RangeSchedule
        """
        self.schedule_type = schedule_type
        self.initial = initial
        self.final = final
        if not (
            self.schedule_type == "linear" or self.schedule_type == "geometric"
        ):
            raise ValueError(
                '"schedule_type" must be "linear" or "geometric"!'
            )


class Solver:
    def __init__(
        self,
        workspace: Workspace,
        provider: str,
        target: str,
        input_data_format: str,
        output_data_format: str,
        nested_params: bool = True,
        force_str_params: bool = False,
    ):
        self.workspace = workspace
        self.target = target
        self.provider = provider
        self.input_data_format = input_data_format
        self.output_data_format = output_data_format
        self.nested_params = nested_params
        self.force_str_params = force_str_params
        self.params = {"params": {}} if nested_params else {}

    """Constants that define thresholds for submission warnings
    """
    SWEEPS_WARNING = 10000
    TIMEOUT_WARNING = 600

    def submit(
        self, problem: Union[str, Problem], compress: bool = True
    ) -> Job:
        """Submits a job to execution to the associated
        Azure Quantum Workspace.

        :param problem:
            The Problem to solve. It can be an instance of a Problem,
            or the URL of an Azure Storage Blob where the serialized version
            of a Problem has been uploaded.
        :param compress:
            Whether or not to compress the problem when uploading it
            the Blob Storage.
        """
<<<<<<< HEAD
        # Create a container URL:
        job_id = Job.create_job_id()
        logger.info(f"Submitting job with id: {job_id}")

        container_name = f"job-{job_id}"

        if not self.workspace.storage:
            # No storage account is passed, in this
            # case, get linked account from the service
            container_uri = self.workspace._get_linked_storage_sas_uri(
                container_name
            )
            container_client = ContainerClient.from_container_url(
                container_uri
            )
            create_container_using_client(container_client)
            container_uri = azure.quantum.storage.remove_sas_token(
                container_uri
            )
        else:
            # Storage account is passed, use it to generate a container_uri
            container_uri = azure.quantum.storage.get_container_uri(
                self.workspace.storage, container_name
            )

        logger.debug(f"Container URI: {container_uri}")

        if isinstance(problem, str):
            name = "Optimization problem"
            problem_uri = problem
        elif isinstance(problem, Problem):
            self.check_valid_problem(problem)
=======
        if isinstance(problem, Problem):
            # Create job from input data
>>>>>>> 1f2607e0
            name = problem.name
            blob = problem.to_blob(compress=compress)
            job = Job.from_input_data(
                workspace=self.workspace,
                name=name,
                target=self.target,
                input_data=blob,
                blob_name="inputData",
                content_type="application/json",
                provider_id=self.provider,
                input_data_format=self.input_data_format,
                output_data_format=self.output_data_format,
                input_params=self.params,
            )
        
        else:
            if hasattr(problem, "uploaded_blob_uri"):
                name = problem.name
                problem_uri = problem.uploaded_blob_uri

            elif isinstance(problem, str):
                name = "Optimization problem"
                problem_uri = problem
            
            else:
                raise ValueError("Cannot submit problem: should be of type str, Problem or have uploaded_blob_uri attribute.")

            # Create job from storage URI
            job = Job.from_storage_uri(
                workspace=self.workspace,
                name=name,
                target=self.target,
                input_data_uri=problem_uri,
                provider_id=self.provider,
                input_data_format=self.input_data_format,
                output_data_format=self.output_data_format,
                input_params=self.params
            )

        return job

    def optimize(self, problem: Union[str, Problem], timeout_secs: int=DEFAULT_TIMEOUT):
        """[Submits the Problem to the associated
            Azure Quantum Workspace and get the results.

        :param problem:
            The Problem to solve. It can be an instance of a Problem,
            or the URL of an Azure Storage Blob where the serialized version
            of a Problem has been uploaded.
        :type problem: Union[str, Problem]
        :param timeout_secs: Timeout in seconds, defaults to 300
        :type timeout_secs: int
        :return: Job results
        :rtype: dict
        """
        if not isinstance(problem, str):
            self.check_submission_warnings(problem)

        job = self.submit(problem)
        logger.info(f"Submitted job: '{job.id}'")

        return job.get_results(timeout_secs=timeout_secs)

    def set_one_param(self, name: str, value: Any):
        if value is not None:
            params = (
                self.params["params"] if self.nested_params else self.params
            )
            params[name] = str(value) if self.force_str_params else value

    def set_number_of_solutions(self, number_of_solutions: int):
        """Sets the number of solutions to return.

        Applies to all solvers.
        Default value is 1 if not supplied.

        :param number_of_solutions:
            Number of solutions to return. Must be a positive integer.
        """
        self.set_one_param("number_of_solutions", number_of_solutions)

    def check_submission_warnings(self, problem: Problem):
        # print a warning if we suspect the job
        # may take long based on its configured properties.
        is_large_problem = problem.is_large()
        if is_large_problem:
            if self.nested_params and "sweeps" in self.params["params"]:
                sweeps = int(self.params["params"]["sweeps"])
                # if problem is large and sweeps is large, warn.
                if sweeps >= Solver.SWEEPS_WARNING:
                    logger.warning(
                        f"There is a large problem submitted and \
                        a large number of sweeps ({sweeps}) configured. \
                        This submission could result in a long runtime."
                    )

        # do a timeout check if param-free, to warn
        # new users who accidentally set high timeout values.
        if self.nested_params and "timeout" in self.params["params"]:
            timeout = int(self.params["params"]["timeout"])
            if timeout >= Solver.TIMEOUT_WARNING:
                logger.warning(
                    f"A large timeout has been set for this submission \
                        ({timeout}). \
                        If this is intended, disregard this warning. \
                        Otherwise, consider cancelling the job \
                        and resubmitting with a lower timeout."
                )

    def check_valid_problem(self, problem):
        # Evaluate Problem and Solver compatibility.
        if problem.problem_type in {ProblemType.pubo_grouped, ProblemType.ising_grouped}:
            if not self.supports_grouped_terms():
                raise ValueError(
                    f"Solver type is not compatible"
                    f"with problem type {problem.problem_type};"
                    f"Try PopulationAnnealing or SubstochasticMonteCarlo."
                )

    def supports_grouped_terms(self):
        """
        Return whether or not the Solver class supported grouped terms in the cost function.
        This should be overridden by Solver subclasses which do support grouped terms.
        """
        return False

    class ScheduleEvolution(Enum):
        INCREASING = 1
        DECREASING = 2

    def check_set_schedule(
        self,
        schedule_name: str,
        schedule_value: RangeSchedule,
        evolution: Optional[ScheduleEvolution] = None,
        lower_bound_exclusive: Optional[float] = None,
        lower_bound_inclusive: Optional[float] = None,
    ):
        """Set the parameter `schedule_name` from the value `schedule_value`
        and check that it is of type `RangeSchedule` and each end satisfies
        the specified bound.

        :param schedule_name:
            Name of the schedule parameter.
        :param schedule_value:
            Schedule value to be assigned and checked.
        :param evolution
            Expected schedule evolution (INCREASING or DECREASING)
        :lower_bound_exclusive:
            Exclusive lower bound for both ends of the schedule, optional.
        :lower_bound_inclusive:
            Inclusive lower bound for both ends of the schedule, optional.
        """
        if not (schedule_value is None):
            if not isinstance(schedule_value, RangeSchedule):
                raise ValueError(
                    f"{schedule_name} must be of type RangeSchedule; found"
                    f" type({schedule_name})={type(schedule_value).__name__}."
                )
            schedule_param = {
                "type": schedule_value.schedule_type,
                "initial": schedule_value.initial,
                "final": schedule_value.final,
            }
            if evolution is not None:
                if (evolution == self.ScheduleEvolution.INCREASING and
                        schedule_value.initial > schedule_value.final):
                    raise ValueError(
                            f"Schedule for {schedule_name} must be increasing;"
                            f" found {schedule_name}.initial"
                            f"={schedule_value.initial}"
                            f" > {schedule_value.final}"
                            f"={schedule_name}.final."
                    )
                if (evolution == self.ScheduleEvolution.DECREASING and
                        schedule_value.initial < schedule_value.final):
                    raise ValueError(
                            f"Schedule for {schedule_name} must be decreasing;"
                            f" found {schedule_name}.initial"
                            f"={schedule_value.initial}"
                            f" < {schedule_value.final}"
                            f"={schedule_name}.final."
                    )
            self.check_limit(
                    f"{schedule_name}.initial",
                    schedule_value.initial,
                    lower_bound_exclusive=lower_bound_exclusive,
                    lower_bound_inclusive=lower_bound_inclusive)
            self.check_limit(
                    f"{schedule_name}.final",
                    schedule_value.final,
                    lower_bound_exclusive=lower_bound_exclusive,
                    lower_bound_inclusive=lower_bound_inclusive)
            self.set_one_param(schedule_name, schedule_param)

    def check_set_positive_int(
            self,
            parameter_name: str,
            parameter_value: int):
        """Set the parameter `parameter_name` from the value `parameter_value`
        and check that it is a positive integer.

        :param parameter_name:
            Name of the parameter.
        :param parameter_value:
            Value to be assigned and checked.
        """
        if not (parameter_value is None):
            if not isinstance(parameter_value, int):
                raise ValueError(
                        f"{parameter_name} must be of type int; found"
                        f"type({parameter_name})"
                        f"={type(parameter_value).__name__}.")
            if parameter_value <= 0:
                raise ValueError(
                        f"{parameter_name} must be positive; found "
                        f"{parameter_name}={parameter_value}.")
            self.set_one_param(parameter_name, parameter_value)

    def check_set_float(
        self,
        parameter_name: str,
        parameter_value: float,
        lower_bound_exclusive: Optional[float] = None,
        lower_bound_inclusive: Optional[float] = None,
    ):
        """Set the parameter `parameter_name` from the value `parameter_value`
        and check that it has a float value satisfying bounds.

        :param parameter_name:
            Name of the parameter.
        :param parameter_value:
            Value to be assigned and checked.
        :lower_bound_exclusive:
            Exclusive lower bound to check parameter_value against, optional.
        :lower_bound_inclusive:
            Inclusive lower bound to check parameter_value against, optional.
        """
        if not (parameter_value is None):
            if not (isinstance(parameter_value, float) or
                    isinstance(parameter_value, int)):
                raise ValueError(f"{parameter_name} must be a float!")
            self.check_limit(
                    parameter_name=parameter_name,
                    parameter_value=parameter_value,
                    lower_bound_exclusive=lower_bound_exclusive,
                    lower_bound_inclusive=lower_bound_inclusive)
            self.set_one_param(parameter_name, parameter_value)

    def check_limit(
        self,
        parameter_name: str,
        parameter_value: Optional[float],
        lower_bound_exclusive: Optional[float] = None,
        lower_bound_inclusive: Optional[float] = None,
    ):
        """Check whether `parameter_value` satisfies a lower bound.

        :param parameter_name:
            Name of the parameter.
        :param parameter_value:
            Value to be checked.
        :lower_bound_exclusive:
            Exclusive lower bound to check parameter_value against, optional.
        :lower_bound_inclusive:
            Inclusive lower bound to check parameter_value against, optional.
        """
        if not (parameter_value is None):
            if (lower_bound_exclusive is not None and
                    parameter_value <= lower_bound_exclusive):
                raise ValueError(
                    f"{parameter_name} must be greater than "
                    f"{lower_bound_exclusive}; "
                    f"found {parameter_name}={parameter_value}."
                )
            if (lower_bound_inclusive is not None and
                    parameter_value < lower_bound_inclusive):
                raise ValueError(
                    f"{parameter_name} must be greater equal "
                    f"{lower_bound_inclusive}; found "
                    f"{parameter_name}={parameter_value}."
                )


class HardwarePlatform(Enum):
    CPU = 1
    FPGA = 2


class ParallelTempering(Solver):
    def __init__(
        self,
        workspace: Workspace,
        sweeps: Optional[int] = None,
        replicas: Optional[int] = None,
        all_betas: Optional[List[int]] = None,
        timeout: Optional[int] = None,
        seed: Optional[int] = None,
    ):
        """The constructor of a Parallel Tempering solver.

        Multi-core Parallel Tempering solver for binary
        optimization problems with k-local interactions on an all-to-all
        graph topology with double precision support for the coupler weights.

        :param sweeps:
            specifies the number of sweeps.
        :param replicas:
            specifies the number of replicas.
        :param all_betas:
            a list of floats specifying the list of inverse temperatures.
            > Note: this list must be equal in
            length to the number of replicas.
        :param timeout:
            specifies maximum number of seconds to run the core solver
            loop. initialization time does not respect this value, so the
            solver may run longer than the value specified.
        :param seed:
            specifies a random seed value.
        """
        param_free = sweeps is None and replicas is None and all_betas is None
        platform = HardwarePlatform.CPU
        if platform == HardwarePlatform.FPGA:
            target = "microsoft.paralleltempering.fpga"
        else:
            target = (
                "microsoft.paralleltempering-parameterfree.cpu"
                if param_free
                else "microsoft.paralleltempering.cpu"
            )

        super().__init__(
            workspace=workspace,
            provider="Microsoft",
            target=target,
            input_data_format="microsoft.qio.v2",
            output_data_format="microsoft.qio-results.v2",
        )

        self.set_one_param("sweeps", sweeps)
        self.set_one_param("replicas", replicas)
        self.set_one_param("all_betas", all_betas)
        self.set_one_param("seed", seed)
        self.set_one_param("timeout", timeout)
        self.set_one_param("seed", seed)

        # Check parameters:
        if all_betas is not None:
            if replicas is None:
                self.set_one_param("replicas", len(all_betas))
            elif len(all_betas) != replicas:
                raise ValueError(
                    "Parameter 'replicas' must equal the"
                    + "length of the 'all_betas' parameters."
                )


class SimulatedAnnealing(Solver):
    def __init__(
        self,
        workspace: Workspace,
        beta_start: Optional[float] = None,
        beta_stop: Optional[float] = None,
        sweeps: Optional[int] = None,
        restarts: Optional[int] = None,
        timeout: Optional[int] = None,
        seed: Optional[int] = None,
        platform: Optional[HardwarePlatform] = HardwarePlatform.CPU,
    ):
        """The constructor of an Simulated Annealing solver.

        Multi-core Simulated Annealing solver for binary optimization problems
        with k-local interactions on an all-to-all graph topology with double
        precision support for the coupler weights.

        :param beta_start:
            specifies the starting inverse temperature.
        :param beta_stop:
            specifies the stopping inverse temperature.
        :param sweeps:
            specifies the number of sweeps.
        :param restarts:
            specifies the number of restarts.
        :param timeout:
            specifies maximum number of seconds to run the core solver
            loop. initialization time does not respect this value, so the
            solver may run longer than the value specified.
        :param seed:
            specifies a random seed value.
        :platform:
            specifies hardware platform
            HardwarePlatform.CPU or HardwarePlatform.FPGA.
        """
        param_free = (
            beta_start is None
            and beta_stop is None
            and sweeps is None
            and restarts is None
        )

        if platform == HardwarePlatform.FPGA:
            target = (
                "microsoft.simulatedannealing-parameterfree.fpga"
                if param_free
                else "microsoft.simulatedannealing.fpga"
            )
        else:
            target = (
                "microsoft.simulatedannealing-parameterfree.cpu"
                if param_free
                else "microsoft.simulatedannealing.cpu"
            )

        super().__init__(
            workspace=workspace,
            provider="Microsoft",
            target=target,
            input_data_format="microsoft.qio.v2",
            output_data_format="microsoft.qio-results.v2",
        )

        self.set_one_param("beta_start", beta_start)
        self.set_one_param("beta_stop", beta_stop)
        self.set_one_param("sweeps", sweeps)
        self.set_one_param("restarts", restarts)
        self.set_one_param("timeout", timeout)
        self.set_one_param("seed", seed)


class Tabu(Solver):
    def __init__(
        self,
        workspace: Workspace,
        sweeps: Optional[int] = None,
        tabu_tenure: Optional[int] = None,
        timeout: Optional[int] = None,
        seed: Optional[int] = None,
        restarts: Optional[int] = None,
    ):
        """The constructor of an Tabu Search solver.

        Multi-core Tabu Search solver for binary optimization problems
        with k-local interactions on an all-to-all graph topology with double
        precision support for the coupler weights.

        This solver is CPU only.

        :param sweeps:
            specifies the number of sweeps.
        :param tabu_tenure:
            specifies the tabu tenure.
        :param restarts:
            specifies how many runs the solver will execute.
        :param timeout:
            specifies maximum number of seconds to run the core solver
            loop. initialization time does not respect this value, so the
            solver may run longer than the value specified.
        :param seed:
            specifies a random seed value.
        """
        param_free = (
            sweeps is None and tabu_tenure is None and restarts is None
        )

        target = (
            "microsoft.tabu-parameterfree.cpu"
            if param_free
            else "microsoft.tabu.cpu"
        )

        super().__init__(
            workspace=workspace,
            provider="Microsoft",
            target=target,
            input_data_format="microsoft.qio.v2",
            output_data_format="microsoft.qio-results.v2",
        )

        self.set_one_param("sweeps", sweeps)
        self.set_one_param("tabu_tenure", tabu_tenure)
        self.set_one_param("timeout", timeout)
        self.set_one_param("seed", seed)
        self.set_one_param("restarts", restarts)


class QuantumMonteCarlo(Solver):
    def __init__(
        self,
        workspace: Workspace,
        trotter_number: Optional[int] = None,
        seed: Optional[int] = None,
        transverse_field_start: Optional[float] = None,
        transverse_field_stop: Optional[float] = None,
        restarts: Optional[int] = None,
        sweeps: Optional[int] = None,
        beta_start: Optional[float] = None,
    ):
        """The constructor of Simulated Qunatum Annelaing Search solver.

        Simulated Quantum Search solver for binary optimization problems
        with k-local interactions on an all-to-all graph topology with double
        precision support for the coupler weights.

        This solver is CPU only.

        :param trotter_number:
            specifies the number of trotter time slices
            i.e. number of copies of each variable.
        :param seed:
            specifies a random seed value.
        :param sweeps:
            Number of monte carlo sweeps
        :param transverse_field_start:
            starting strength of the external field
        :param transverse_field_end:
            ending strength of the external field
        :param beta_start:
            Low starting temp i.e. beta start
        :param restarts:
            Number of simulation runs
        """

        target = "microsoft.qmc.cpu"
        super().__init__(
            workspace=workspace,
            provider="Microsoft",
            target=target,
            input_data_format="microsoft.qio.v2",
            output_data_format="microsoft.qio-results.v2",
        )
        self.set_one_param("sweeps", sweeps)
        self.set_one_param("trotter_number", trotter_number)
        self.set_one_param("seed", seed)
        self.set_one_param("transverse_field_start", transverse_field_start)
        self.set_one_param("transverse_field_stop", transverse_field_stop)
        self.set_one_param("beta_start", beta_start)
        self.set_one_param("restarts", restarts)


class PopulationAnnealing(Solver):
    def __init__(
        self,
        workspace: Workspace,
        alpha: Optional[float] = None,
        seed: Optional[int] = None,
        population: Optional[int] = None,
        sweeps: Optional[int] = None,
        beta: Optional[RangeSchedule] = None,
        timeout: Optional[int] = None,
    ):
        """Constructor of the Population Annealing solver.

        Population Annealing Search solver for binary optimization problems
        with k-local interactions on an all-to-all graph topology with double
        precision support for the coupler weights.

        This solver is CPU only.

        :param alpha:
            Ratio to trigger a restart. Must be larger than 1.
        :param seed:
            Specifies the random number generator seed value.
        :population:
            Size of the population. Must be positive.
        :param sweeps:
            Number of Monte Carlo sweeps. Must be positive.
        :param beta:
            Evolution of the inverse annealing temperature.
            Must be an object of type RangeSchedule describing
            an increasing evolution (0 < initial < final).
        :param timeout:
            specifies maximum number of seconds to run the core solver
            loop. initialization time does not respect this value, so the
            solver may run longer than the value specified. Setting this value
            will trigger the parameter free population annealing solver.
        """

        if timeout is None:
            target = "microsoft.populationannealing.cpu" 
        else:
            target = "microsoft.populationannealing-parameterfree.cpu"
        super().__init__(
            workspace=workspace,
            provider="Microsoft",
            target=target,
            input_data_format="microsoft.qio.v2",
            output_data_format="microsoft.qio-results.v2",
        )

        self.check_set_float("alpha", alpha, lower_bound_exclusive=1.0)
        self.set_one_param("seed", seed)
        self.check_set_positive_int("population", population)
        self.check_set_positive_int("sweeps", sweeps)
        self.check_set_schedule(
                "beta", beta, evolution=self.ScheduleEvolution.INCREASING,
                lower_bound_exclusive=0)
        self.check_set_positive_int("timeout", timeout)

    def supports_grouped_terms(self):
        return True


class SubstochasticMonteCarlo(Solver):
    def __init__(
        self,
        workspace: Workspace,
        alpha: Optional[RangeSchedule] = None,
        seed: Optional[int] = None,
        target_population: Optional[int] = None,
        step_limit: Optional[int] = None,
        beta: Optional[RangeSchedule] = None,
        steps_per_walker: Optional[int] = None,
        timeout: Optional[int] = None,
    ):
        """Constructor of Substochastic Monte Carlo solver.

        Substochastic Monte Carlo solver for binary optimization problems
        with k-local interactions on an all-to-all graph topology with double
        precision support for the coupler weights.

        This solver is CPU only.

        :param alpha:
            Evolution of alpha (chance to step) over time.
            Must be an object of type RangeSchedule describing a
            decreasing probability (1 >= initial > final >= 0).
        :param seed:
            Specifies the random number generator seed value.
        :target_population:
            Target size of the population. Must be positive.
        :param step_limit:
            Number of Monte Carlo steps (not sweeps!). Must be positive.
        :param beta:
            Evolution of beta (resampling factor) over time.
            Must be an object of type RangeSchedule describing
            an increasing evolution (0 < initial < final)
        :param steps_per_walker:
            Number of steps to attempt for each walker. Must be positive.
        :param timeout:
            Specifies maximum number of seconds to run the core solver
            loop. Initialization time does not respect this value, so the
            solver may run longer than the value specified. Setting this value
            will trigger the parameter free substochastic monte carlo solver.
        """

        if timeout is None:
            target = "microsoft.substochasticmontecarlo.cpu"
        else:
            target = "microsoft.substochasticmontecarlo-parameterfree.cpu"
        super().__init__(
            workspace=workspace,
            provider="Microsoft",
            target=target,
            input_data_format="microsoft.qio.v2",
            output_data_format="microsoft.qio-results.v2",
        )
        self.set_one_param("seed", seed)
        self.check_set_positive_int("steps_per_walker", steps_per_walker)
        self.check_set_positive_int("target_population", target_population)
        self.check_set_positive_int("step_limit", step_limit)
        self.check_set_schedule(
                "alpha", alpha, evolution=self.ScheduleEvolution.DECREASING,
                lower_bound_inclusive=0)
        self.check_set_schedule(
                "beta", beta, evolution=self.ScheduleEvolution.INCREASING,
                lower_bound_exclusive=0)
        self.check_set_positive_int("timeout", timeout)
    
    def supports_grouped_terms(self):
        return True<|MERGE_RESOLUTION|>--- conflicted
+++ resolved
@@ -7,17 +7,13 @@
 from typing import List, Union, Any, Optional
 from enum import Enum
 from azure.quantum import Workspace, Job
-<<<<<<< HEAD
 from azure.quantum._client.models import JobDetails
 from azure.quantum.optimization import Problem, ProblemType
 from azure.quantum.storage import (
     ContainerClient,
     create_container_using_client,
 )
-=======
 from azure.quantum.job.base_job import DEFAULT_TIMEOUT
-from azure.quantum.optimization import Problem
->>>>>>> 1f2607e0
 
 logger = logging.getLogger(__name__)
 
@@ -96,7 +92,6 @@
             Whether or not to compress the problem when uploading it
             the Blob Storage.
         """
-<<<<<<< HEAD
         # Create a container URL:
         job_id = Job.create_job_id()
         logger.info(f"Submitting job with id: {job_id}")
@@ -129,10 +124,7 @@
             problem_uri = problem
         elif isinstance(problem, Problem):
             self.check_valid_problem(problem)
-=======
-        if isinstance(problem, Problem):
             # Create job from input data
->>>>>>> 1f2607e0
             name = problem.name
             blob = problem.to_blob(compress=compress)
             job = Job.from_input_data(
